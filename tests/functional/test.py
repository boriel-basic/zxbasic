#!/usr/bin/env python
# -*- coding: utf-8 -*-
# vim:ts=4:et:ai:

import sys
import os
import re
import argparse
import subprocess
import difflib
import tempfile


CLOSE_STDERR = False
reOPT = re.compile(r'^opt([0-9]+)_')  # To detect -On tests
reBIN = re.compile(r'^(tzx|tap)_')  # To detect tzx / tap test

EXIT_CODE = 0
FILTER = r'^(([ \t]*;)|(#[ \t]*line))'

# Global tests and failed counters
COUNTER = 0
FAILED = 0
CURR_DIR = os.path.abspath(os.path.dirname(os.path.abspath(__file__)))
ZXBASIC_ROOT = os.path.abspath(os.path.join(CURR_DIR, os.path.pardir, os.path.pardir))
ZXB = os.path.join(ZXBASIC_ROOT, 'zxb.py')
ZXBASM = os.path.join(ZXBASIC_ROOT, 'zxbasm.py')
ZXBPP = os.path.join(ZXBASIC_ROOT, 'zxbpp.py')

_original_root = "/src/zxb/trunk"
sys.path.append(ZXBASIC_ROOT)

# global FLAGS
PRINT_DIFF = False  # Will show diff on test failure
VIM_DIFF = False  # Will show visual diff using (g?)vimdiff on test failure
UPDATE = False  # True and test will be updated on failure
FOUT = sys.stdout  # Output file. By default stdout but can be captured changing this
TEMP_DIR = None
QUIET = False  # True so suppress output (useful for testing)


class TempTestFile(object):
    """ Uses a python guard context to ensure file deletion.
    Executes a system command which creates a temporary file and
    ensures file deletion upon return.
    """
    def __init__(self, syscmd, fname, keep_file=False):
        """ Initializes the context. The flag dont_remove will only be taken into account
        if the System command execution was successful (returns 0)
        :param syscmd: System command to execute
        :param fname: Temporary file to remove
        :param keep_file: Don't delete the file on command success (useful for debug or updating)
        """
        self.syscmd = syscmd
        self.fname = fname
        self.keep_file = keep_file
        self.error_level = None

    def __enter__(self):
        try:
            self.error_level = systemExec(self.syscmd)
        finally:
            if self.error_level is None:
                try:
                    os.unlink(self.fname)
                except OSError:
                    raise

        return self.error_level

    def __exit__(self, type_, value, traceback):
        if self.error_level or not self.keep_file:  # command failure or remove file?
            try:
                os.unlink(self.fname)
            except OSError:
                pass  # Ok. It might be that the wasn't created


def _error(msg, exit_code=None):
    """ Shows an error msg to sys.stderr and optionally
    exits if exit code is not None
    """
    sys.stderr.write("%s\n" % msg)
    if exit_code is not None:
        exit(exit_code)


def _msg(msg, force=False):
    """ Shows a msg to the FOUT output if not in QUIET mode or force == True
    """
    if not QUIET or force:
        FOUT.write(msg)


def get_file_lines(filename, ignore_regexp=None, replace_regexp=None,
                   replace_what='.', replace_with='.'):
    """ Opens source file <filename> and load its lines,
    discarding those not important for comparison.
    """
    from api.utils import open_file
    with open_file(filename, 'rt', 'utf-8') as f:
        lines = [x for x in f]

        if ignore_regexp is not None:
            r = re.compile(ignore_regexp)
            lines = [x for x in lines if not r.search(x)]

        if replace_regexp is not None and replace_what and replace_with is not None:
            r = re.compile(replace_regexp)
            lines = [x.replace(replace_what, replace_with, 1) if r.search(x) else x for x in lines]

    return lines


def is_same_file(fname1, fname2, ignore_regexp=None,
                 replace_regexp=None, replace_what='.', replace_with='.', diff=None, is_binary=False):
    """ Test if two files are the same.

    If ignore_regexp is passed, it must be a Regular Expression
    which will ignore matched lines on both files.

    If replace_regexp is passed, all lines matching RE (string) will perform
    a string substitution of A into B. This if done *AFTER* ignoreLinesRE.
    """
    if fname1 == fname2:
        return True

    if not os.path.exists(fname1) and not os.path.exists(fname2):
        return True

    if not os.path.exists(fname1) or not os.path.exists(fname2):
        return False

    if is_binary:
        return open(fname1, 'rb').read() == open(fname2, 'rb').read()

    r1 = get_file_lines(fname1, ignore_regexp, replace_regexp, replace_what, replace_with)
    r2 = get_file_lines(fname2, ignore_regexp, replace_regexp, replace_what, replace_with)
    result = (r1 == r2)

    if not result:
        if diff is None:
            diff = []
        diff.extend(difflib.unified_diff(r1, r2, fname1, fname2))

    if PRINT_DIFF and not result:
        if VIM_DIFF:
            systemExec('gvimdiff %s %s' % (fname1, fname2))
        else:
            sys.stdout.write(''.join(diff))

    return result


def systemExec(command, stdout=subprocess.PIPE, stderr=subprocess.STDOUT):
    result = subprocess.Popen(command, bufsize=-1, shell=True,
                              stdout=stdout, stderr=stderr)
    exit_code = result.wait()
    FOUT.write(result.stdout.read().decode('utf-8'))
    return exit_code


def getExtension(fname):
    """ Returns filename extension.
    Returns None if no extension.
    """
    split = os.path.basename(fname).split(os.extsep)
    return split[-1] if len(split) > 1 else None


def getName(fname):
    """ Returns filename (without extension)
    """
    basename = os.path.basename(fname)
    if getExtension(basename) is None:
        return basename

    return basename.split(os.extsep)[0]


def _get_testbas_cmdline(fname):
    """ Generates a command line string to be executed to
    get the .asm test file from a .bas one.
    :param str fname: .bas filename source file
    :rtype: tuple
    :return: a tuple containing (in this order),
            - the command line to be used
            - the test .asm file that will be generated
            - the extension of the file (normally .asm)
    """
    prep = ' -e /dev/null' if CLOSE_STDERR else ''
    options = ' -O1 '

    match = reOPT.match(getName(fname))
    if match:
        options = ' -O' + match.groups()[0] + ' '

    match = reBIN.match(getName(fname))
    if match and match.groups()[0].lower() in ('tzx', 'tap'):
        ext = match.groups()[0].lower()
        tfname = os.path.join(TEMP_DIR, getName(fname) + os.extsep + ext)
        options += ('--%s ' % ext) + fname + ' -o ' + tfname + prep
    else:
        ext = 'asm'
        if not UPDATE:
            tfname = os.path.join(TEMP_DIR, 'test' + fname + os.extsep + ext)
        else:
            tfname = getName(fname) + os.extsep + ext
        options += '--asm ' + fname + ' -o ' + tfname + prep

    cmdline = '{0} {1}'.format(ZXB, options)
    return cmdline, tfname, ext


def testPREPRO(fname, pattern_=None):
    global UPDATE

    tfname = os.path.join(TEMP_DIR, 'test' + fname + os.extsep + 'out')
    prep = ' 2> /dev/null' if CLOSE_STDERR else ''
    okfile = getName(fname) + os.extsep + 'out'
    OPTIONS = ''
    match = reOPT.match(getName(fname))
    if match:
        OPTIONS = '-O' + match.groups()[0]

    if UPDATE:
        tfname = okfile

    result = None
    with TempTestFile('{0} {1} {2} > {3}{4}'.format(ZXBPP, OPTIONS, fname, tfname, prep), tfname, UPDATE) as err_lvl:
        if not UPDATE and not err_lvl:
            result = is_same_file(okfile, tfname, replace_regexp=pattern_,
                                  replace_what=ZXBASIC_ROOT, replace_with=_original_root)
    return result


def testASM(fname):
    tfname = os.path.join(TEMP_DIR, 'test' + fname + os.extsep + 'bin')
    prep = ' -e /dev/null' if CLOSE_STDERR else ''
    okfile = getName(fname) + os.extsep + 'bin'

    if UPDATE:
        tfname = okfile

    result = None
    with TempTestFile('{0} {1} -o {2}{3}'.format(ZXBASM, fname, tfname, prep), tfname, UPDATE) as err_lvl:
        if not UPDATE and not err_lvl:
            result = is_same_file(okfile, tfname, is_binary=True)

    return result


def testBAS(fname, filter_=None):
    """ filter_ will be ignored for binary (tzx, tap, etc) files
    """
    cmdline, tfname, ext = _get_testbas_cmdline(fname)
    okfile = getName(fname) + os.extsep + ext

    result = None
    with TempTestFile(cmdline, tfname, UPDATE) as err_lvl:
        if not UPDATE and not err_lvl:
            result = is_same_file(okfile, tfname, filter_, is_binary=reBIN.match(fname) is not None)

    return result


def testFiles(file_list):
    """ Run tests for the given file extension
    """
    global EXIT_CODE, COUNTER, FAILED
    COUNTER = 0

    for fname in file_list:
        ext = getExtension(fname)
        if ext == 'asm':
            if os.path.exists(getName(fname) + os.extsep + 'bas'):
                continue  # Ignore asm files which have a .bas since they're test results
            result = testASM(fname)
        elif ext == 'bas':
            result = testBAS(fname, filter_=FILTER)
        elif ext == 'bi':
            result = testPREPRO(fname, pattern_=FILTER)
        else:
            result = None

        COUNTER += 1
        _msg(("%4i " % COUNTER) + fname + ':')

        if result:
            _msg('ok        \r')
            FOUT.flush()
        elif result is None:
            _msg('?\r')
        else:
            FAILED += 1
            EXIT_CODE = 1
            _msg('FAIL\n')


def upgradeTest(fileList, f3diff):
    """ Run against the list of files, and a 3rd file containing the diff.
    If the diff between file1 and file2 are the same as file3, then the
    .asm file is patched.
    """

    def normalizeDiff(diff):
        diff = [x.strip(' \t') for x in diff]

        reHEADER = re.compile(r'[-+]{3}')
        while diff and reHEADER.match(diff[0]):
            diff = diff[1:]

        first = True
        reHUNK = re.compile(r'@@ [-+](\d+)(,\d+)? [-+](\d+)(,\d+)? @@')
        for i in range(len(diff)):
            line = diff[i]
            if line[:7] in ('-#line ', '+#line '):
                diff[i] = ''
                continue

            match = reHUNK.match(line)
            if match:
                g = match.groups()
                g = [x if x is not None else '' for x in g]
                if first:
                    first = False
                    O1 = int(g[0])
                    O2 = int(g[2])

                diff[i] = "@@ -%(a)s%(b)s +%(c)s%(d)s\n" % \
                          {'a': int(g[0]) - O1, 'b': g[1], 'c': int(g[2]) - O2, 'd': g[3]}

        return diff

    fdiff = open(f3diff).readlines()
    fdiff = normalizeDiff(fdiff)

    for fname in fileList:
        ext = getExtension(fname)
        if ext != 'bas':
            continue

        if testBAS(fname):
            continue

        fname0 = getName(fname)
        fname1 = fname0 + os.extsep + 'asm'
        cmdline, tfname, ext = _get_testbas_cmdline(fname)
        if systemExec(cmdline):
            try:
                os.unlink(tfname)
            except OSError:
                pass
            continue

        lines = []
        is_same_file(fname1, tfname, ignore_regexp=FILTER, diff=lines)
        lines = normalizeDiff(lines)

        if lines != fdiff:
            for x, y in zip(lines, fdiff):
                x = x.strip()
                y = y.strip()
                c = '=' if x == y else '!'
                _msg('"%s"%s"%s"\n' % (x.strip(), c, y.strip()))
            os.unlink(tfname)
            continue  # Not the same diff

        os.unlink(fname1)
        os.rename(tfname, fname1)
        _msg("\rTest: %s (%s) updated\n" % (fname, fname1))


def set_temp_dir(tmp_dir):
    global TEMP_DIR
    temp_dir_created = True

    if tmp_dir is not None:
        TEMP_DIR = os.path.abspath(tmp_dir)
        if not os.path.isdir(TEMP_DIR):
            _error("Temporary directory '%s' does not exists" % TEMP_DIR, 1)
        temp_dir_created = False  # Already created externally
    else:
        TEMP_DIR = tempfile.mkdtemp(suffix='tmp', prefix='test_', dir=CURR_DIR)
    return temp_dir_created


<<<<<<< HEAD
Example:
    {0} a.bas b.bas      # Checks for test a.bas, b.bas
    {0} -vd *.bas        # Checks for any *.bas test and displays diffs
    {0} -u b.diff a*.bas # Updates all a*.bas tests if the b.diff matches
    {0} -U b*.bas        # Updates b test with the output of the current compiler
    """.format(sys.argv[0]))
    sys.exit(2)
=======
def main(argv=None):
    """ Launches the testing using the arguments (argv) list passed.
    If argv is None, sys.argv[1:] will be used as default.
    E.g. to force update of test1.bas and test2.bas:
>>>>>>> e36fb93a

        main(['-U', 'test1.bas', 'test2.bas'])

    Does NOT accept file wildcard shell expansion ('*.bas').
    """
    global EXIT_CODE
    global PRINT_DIFF
    global VIM_DIFF
    global UPDATE
    global TEMP_DIR
    global QUIET

    parser = argparse.ArgumentParser(description='Test compiler output against source code samples')
    parser.add_argument('-d', '--show-diff', action='store_true', help='Shows output difference on failure')
    parser.add_argument('-v', '--show-visual-diff', action='store_true', help='Shows visual difference using vimdiff '
                                                                              'upon failure')
    parser.add_argument('-u', '--update', type=str, default=None, help='Updates all *.bas test if the UPDATE diff'
                                                                       ' matches')
    parser.add_argument('-U', '--force-update', action='store_true', help='Updates all failed test with the new output')
    parser.add_argument('--tmp-dir', type=str, default=TEMP_DIR, help='Temporary directory for tests generation')
    parser.add_argument('FILES', nargs='+', type=str, help='List of files to be processed')
    parser.add_argument('-q', '--quiet', action='store_true', help='Run quietly, suppressing normal output')
    args = parser.parse_args(argv)

    temp_dir_created = False
    try:
        QUIET = args.quiet
        PRINT_DIFF = args.show_diff
        VIM_DIFF = args.show_visual_diff
        UPDATE = args.force_update

        temp_dir_created = set_temp_dir(args.tmp_dir)

        if args.update:
            upgradeTest(args.FILES, args.update)
            exit(EXIT_CODE)

        testFiles(args.FILES)

    finally:
        if temp_dir_created:
            os.rmdir(TEMP_DIR)
            TEMP_DIR = None


if __name__ == '__main__':
    CLOSE_STDERR = True
    main()

    if COUNTER:
        _msg("Total: %i, Failed: %i (%3.2f%%)\n" % (COUNTER, FAILED, 100.0 * FAILED / float(COUNTER)))
    else:
        _msg("No tests found\n")
        EXIT_CODE = 1

    exit(EXIT_CODE)<|MERGE_RESOLUTION|>--- conflicted
+++ resolved
@@ -385,21 +385,10 @@
     return temp_dir_created
 
 
-<<<<<<< HEAD
-Example:
-    {0} a.bas b.bas      # Checks for test a.bas, b.bas
-    {0} -vd *.bas        # Checks for any *.bas test and displays diffs
-    {0} -u b.diff a*.bas # Updates all a*.bas tests if the b.diff matches
-    {0} -U b*.bas        # Updates b test with the output of the current compiler
-    """.format(sys.argv[0]))
-    sys.exit(2)
-=======
 def main(argv=None):
     """ Launches the testing using the arguments (argv) list passed.
     If argv is None, sys.argv[1:] will be used as default.
     E.g. to force update of test1.bas and test2.bas:
->>>>>>> e36fb93a
-
         main(['-U', 'test1.bas', 'test2.bas'])
 
     Does NOT accept file wildcard shell expansion ('*.bas').
